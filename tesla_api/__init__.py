--- conflicted
+++ resolved
@@ -91,12 +91,15 @@
     async def get(self, endpoint, params=None):
         await self.authenticate()
         url = '{}/{}'.format(API_URL, endpoint)
+
         async with self._session.get(url, headers=self._get_headers(), params=params) as resp:
             response_json = await resp.json()
+
         if 'error' in response_json:
             if 'vehicle unavailable' in response_json['error']:
                 raise VehicleUnavailableError()
             raise ApiError(response_json['error'])
+
         return response_json['response']
 
     async def post(self, endpoint, data=None):
@@ -113,17 +116,8 @@
 
         return response_json['response']
 
-<<<<<<< HEAD
     async def list_vehicles(self):
         return [Vehicle(self, vehicle) for vehicle in await self.get('vehicles')]
 
     async def list_energy_sites(self):
-        return [Energy(self, products['energy_site_id']) for products in await self.get('products')]
-=======
-    async def list_vehicles(self, _class=Vehicle):
-        return [_class(self, vehicle) for product in await self.get('vehicles')]
-
-    async def list_energy_sites(self, _class=Energy):
-        return [_class(self, product['energy_site_id']) for product in await self.get('products') if 'energy_site_id' in product]
-
->>>>>>> 3f60502e
+        return [Energy(self, product['energy_site_id']) for product in await self.get('products') if 'energy_site_id' in product]