--- conflicted
+++ resolved
@@ -13,8 +13,7 @@
 OAUTH_CLIENT_ID = '81527cff06843c8634fdc09e8ac0abefb46ac849f38fe1e431c2ef2106796384'
 OAUTH_CLIENT_SECRET = 'c7257eb71a564034f9419ee651c7d0e5f7aa6bfbd18bafb5c5c033b093bb2fa3'
 
-<<<<<<< HEAD
-class TeslaApiClientAsync:
+class TeslaApiClient:
     def __init__(self, email=None, password=None, token=None):
         """Creates client from provided credentials.
 
@@ -22,10 +21,6 @@
         be fetched if email and password are provided.
         """
         assert token is not None or (email is not None and password is not None)
-=======
-class TeslaApiClient:
-    def __init__(self, email, password):
->>>>>>> 083edb66
         self._email = email
         self._password = password
         self.token = token
