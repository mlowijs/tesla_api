<<<<<<< HEAD
import asyncio
from typing import cast, TYPE_CHECKING

from .datatypes import ChargeStateResponse

if TYPE_CHECKING:
    from .vehicle import Vehicle


=======
>>>>>>> de199527
class Charge:
    def __init__(self, vehicle: 'Vehicle'):
        self._vehicle = vehicle
        self._api_client = vehicle._api_client

<<<<<<< HEAD
    async def get_state(self) -> ChargeStateResponse:
        endpoint = 'vehicles/{}/data_request/charge_state'.format(self._vehicle.id)
        return cast(ChargeStateResponse, await self._api_client.get(endpoint))

    async def start_charging(self) -> bool:
        return cast(bool, await self._vehicle._command('charge_start'))

    async def stop_charging(self) -> bool:
        return cast(bool, await self._vehicle._command('charge_stop'))
=======
    async def get_state(self):
        return await self._api_client.get(
            "vehicles/{}/data_request/charge_state".format(self._vehicle.id))

    async def start_charging(self):
        return await self._vehicle._command("charge_start")

    async def stop_charging(self):
        return await self._vehicle._command("charge_stop")
>>>>>>> de199527

    async def set_charge_limit(self, percentage: int) -> bool:  # TODO: int or float?
        percentage = round(percentage)

        if not (50 <= percentage <= 100):
            raise ValueError("Percentage should be between 50 and 100")

<<<<<<< HEAD
        args = {'percent': percentage}
        return cast(bool, await self._vehicle._command('set_charge_limit', args))
=======
        return await self._vehicle._command("set_charge_limit", {"percent": percentage})
>>>>>>> de199527
<|MERGE_RESOLUTION|>--- conflicted
+++ resolved
@@ -1,4 +1,3 @@
-<<<<<<< HEAD
 import asyncio
 from typing import cast, TYPE_CHECKING
 
@@ -8,34 +7,20 @@
     from .vehicle import Vehicle
 
 
-=======
->>>>>>> de199527
 class Charge:
-    def __init__(self, vehicle: 'Vehicle'):
+    def __init__(self, vehicle: "Vehicle"):
         self._vehicle = vehicle
         self._api_client = vehicle._api_client
 
-<<<<<<< HEAD
     async def get_state(self) -> ChargeStateResponse:
-        endpoint = 'vehicles/{}/data_request/charge_state'.format(self._vehicle.id)
+        endpoint = "vehicles/{}/data_request/charge_state".format(self._vehicle.id)
         return cast(ChargeStateResponse, await self._api_client.get(endpoint))
 
     async def start_charging(self) -> bool:
-        return cast(bool, await self._vehicle._command('charge_start'))
+        return cast(bool, await self._vehicle._command("charge_start"))
 
     async def stop_charging(self) -> bool:
-        return cast(bool, await self._vehicle._command('charge_stop'))
-=======
-    async def get_state(self):
-        return await self._api_client.get(
-            "vehicles/{}/data_request/charge_state".format(self._vehicle.id))
-
-    async def start_charging(self):
-        return await self._vehicle._command("charge_start")
-
-    async def stop_charging(self):
-        return await self._vehicle._command("charge_stop")
->>>>>>> de199527
+        return cast(bool, await self._vehicle._command("charge_stop"))
 
     async def set_charge_limit(self, percentage: int) -> bool:  # TODO: int or float?
         percentage = round(percentage)
@@ -43,9 +28,5 @@
         if not (50 <= percentage <= 100):
             raise ValueError("Percentage should be between 50 and 100")
 
-<<<<<<< HEAD
-        args = {'percent': percentage}
-        return cast(bool, await self._vehicle._command('set_charge_limit', args))
-=======
-        return await self._vehicle._command("set_charge_limit", {"percent": percentage})
->>>>>>> de199527
+        args = {"percent": percentage}
+        return cast(bool, await self._vehicle._command("set_charge_limit", args))