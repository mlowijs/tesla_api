<<<<<<< HEAD
import asyncio
from enum import Enum
=======
>>>>>>> de199527
from functools import partialmethod
from typing import cast, Literal, TYPE_CHECKING

if TYPE_CHECKING:
    from .vehicle import Vehicle


class SunroofState(Enum):
    STATE_VENT = 'vent'
    STATE_CLOSE = 'close'

<<<<<<< HEAD
=======
STATE_VENT = "vent"
STATE_CLOSE = "close"

>>>>>>> de199527

class Controls:
    def __init__(self, vehicle: 'Vehicle'):
        self._vehicle = vehicle
        self._api_client = vehicle._api_client

<<<<<<< HEAD
    async def _set_sunroof_state(self, state: SunroofState) -> bool:
        args = {'state': state}
        return cast(bool, await self._vehicle._command('sun_roof_control', args))
    vent_sunroof = partialmethod(_set_sunroof_state, SunroofState.STATE_VENT)
    close_sunroof = partialmethod(_set_sunroof_state, SunroofState.STATE_CLOSE)

    async def flash_lights(self) -> bool:
        return cast(bool, await self._vehicle._command('flash_lights'))

    async def honk_horn(self) -> bool:
        return cast(bool, await self._vehicle._command('honk_horn'))

    async def open_charge_port(self) -> bool:
        return cast(bool, await self._vehicle._command('charge_port_door_open'))

    async def door_lock(self) -> bool:
        return cast(bool, await self._vehicle._command('door_lock'))

    async def door_unlock(self) -> bool:
        return cast(bool, await self._vehicle._command('door_unlock'))
=======
    async def _set_sunroof_state(self, state):
        return await self._vehicle._command("sun_roof_control", {"state": state})

    vent_sunroof = partialmethod(_set_sunroof_state, STATE_VENT)
    close_sunroof = partialmethod(_set_sunroof_state, STATE_CLOSE)

    async def flash_lights(self):
        return await self._vehicle._command("flash_lights")

    async def honk_horn(self):
        return await self._vehicle._command("honk_horn")

    async def open_charge_port(self):
        return await self._vehicle._command("charge_port_door_open")

    async def door_lock(self):
        return await self._vehicle._command("door_lock")

    async def door_unlock(self):
        return await self._vehicle._command("door_unlock")
>>>>>>> de199527
<|MERGE_RESOLUTION|>--- conflicted
+++ resolved
@@ -1,8 +1,5 @@
-<<<<<<< HEAD
 import asyncio
 from enum import Enum
-=======
->>>>>>> de199527
 from functools import partialmethod
 from typing import cast, Literal, TYPE_CHECKING
 
@@ -11,61 +8,32 @@
 
 
 class SunroofState(Enum):
-    STATE_VENT = 'vent'
-    STATE_CLOSE = 'close'
+    STATE_VENT = "vent"
+    STATE_CLOSE = "close"
 
-<<<<<<< HEAD
-=======
-STATE_VENT = "vent"
-STATE_CLOSE = "close"
-
->>>>>>> de199527
 
 class Controls:
-    def __init__(self, vehicle: 'Vehicle'):
+    def __init__(self, vehicle: "Vehicle"):
         self._vehicle = vehicle
         self._api_client = vehicle._api_client
 
-<<<<<<< HEAD
     async def _set_sunroof_state(self, state: SunroofState) -> bool:
-        args = {'state': state}
-        return cast(bool, await self._vehicle._command('sun_roof_control', args))
+        args = {"state": state}
+        return cast(bool, await self._vehicle._command("sun_roof_control", args))
     vent_sunroof = partialmethod(_set_sunroof_state, SunroofState.STATE_VENT)
     close_sunroof = partialmethod(_set_sunroof_state, SunroofState.STATE_CLOSE)
 
     async def flash_lights(self) -> bool:
-        return cast(bool, await self._vehicle._command('flash_lights'))
+        return cast(bool, await self._vehicle._command("flash_lights"))
 
     async def honk_horn(self) -> bool:
-        return cast(bool, await self._vehicle._command('honk_horn'))
+        return cast(bool, await self._vehicle._command("honk_horn"))
 
     async def open_charge_port(self) -> bool:
-        return cast(bool, await self._vehicle._command('charge_port_door_open'))
+        return cast(bool, await self._vehicle._command("charge_port_door_open"))
 
     async def door_lock(self) -> bool:
-        return cast(bool, await self._vehicle._command('door_lock'))
+        return cast(bool, await self._vehicle._command("door_lock"))
 
     async def door_unlock(self) -> bool:
-        return cast(bool, await self._vehicle._command('door_unlock'))
-=======
-    async def _set_sunroof_state(self, state):
-        return await self._vehicle._command("sun_roof_control", {"state": state})
-
-    vent_sunroof = partialmethod(_set_sunroof_state, STATE_VENT)
-    close_sunroof = partialmethod(_set_sunroof_state, STATE_CLOSE)
-
-    async def flash_lights(self):
-        return await self._vehicle._command("flash_lights")
-
-    async def honk_horn(self):
-        return await self._vehicle._command("honk_horn")
-
-    async def open_charge_port(self):
-        return await self._vehicle._command("charge_port_door_open")
-
-    async def door_lock(self):
-        return await self._vehicle._command("door_lock")
-
-    async def door_unlock(self):
-        return await self._vehicle._command("door_unlock")
->>>>>>> de199527
+        return cast(bool, await self._vehicle._command("door_unlock"))