--- conflicted
+++ resolved
@@ -1,34 +1,22 @@
 from aiohttp.client_exceptions import ClientConnectionError as ClientError
 
+
 class AuthenticationError(Exception):
-<<<<<<< HEAD
     def __init__(self, error: object):
-        super().__init__('Authentication to the Tesla API failed: {}'.format(error))
-
-class ApiError(Exception):
-    def __init__(self, error: object):
-        super().__init__('Tesla API call failed: {}'.format(error))
-=======
-    def __init__(self, error):
         super().__init__("Authentication to the Tesla API failed: {}".format(error))
 
 
 class ApiError(Exception):
-    def __init__(self, error):
+    def __init__(self, error: object):
         super().__init__("Tesla API call failed: {}".format(error))
->>>>>>> de199527
         self.reason = error
 
 
 class VehicleUnavailableError(Exception):
-<<<<<<< HEAD
     def __init__(self) -> None:
-        super().__init__('Vehicle failed to wake up.')
+        super().__init__("Vehicle failed to wake up.")
+
 
 class VehicleInServiceError(VehicleUnavailableError):
     def __init__(self) -> None:
-        Exception.__init__(self, 'Vehicle is currently in service.')
-=======
-    def __init__(self):
-        super().__init__("Vehicle failed to wake up.")
->>>>>>> de199527
+        Exception.__init__(self, "Vehicle is currently in service.")