import asyncio
from typing import cast, Any, Iterable, List, Mapping, Optional, TYPE_CHECKING

from .charge import Charge
from .climate import Climate
from .controls import Controls
from .datatypes import CommandResponse, DriveStateResponse, GUISettingsResponse, VehicleDataResponse, VehiclesIdResponse, VehicleState, VehicleStateResponse
from .exceptions import ApiError, VehicleUnavailableError

<<<<<<< HEAD
if TYPE_CHECKING:
    from . import TeslaApiClient

=======
>>>>>>> de199527

class Vehicle:
    id: int
    user_id: Optional[int]  # Only available when car is awake.
    vehicle_id: int
    vin: str
    display_name: str
    option_codes: str
    color: None
    tokens: List[str]
    state: VehicleState
    in_service: bool
    id_s: str
    calendar_enabled: bool
    api_version: int
    backseat_token: None
    backseat_token_updated_at: None

    def __init__(self, api_client: 'TeslaApiClient', vehicle: VehiclesIdResponse):
        self._api_client = api_client
        self._vehicle = vehicle

        self.charge = Charge(self)
        self.climate = Climate(self)
        self.controls = Controls(self)

<<<<<<< HEAD
    async def _command(self, command_endpoint: str, data: Optional[Mapping[str, object]] = None,
                       _retry: bool = True) -> None:
=======
    async def _command(self, command_endpoint, data=None, _retry=True):  # noqa: C901
>>>>>>> de199527
        """Handles vehicle commands with the common reason/result response.

        Args:
            command_endpoint: The final part of the endpoint (after /command/).
            data: Optional JSON data to send with the request.

        Raises:
            ApiError on unsuccessful response.
        """
        # Commands won't work if car is offline, so try and wake car first.
        if self.state != "online":
            await self.wake_up()

        endpoint = "vehicles/{}/command/{}".format(self.id, command_endpoint)
        try:
<<<<<<< HEAD
            res = cast(CommandResponse, await self._api_client.post(endpoint, data))
        except VehicleUnavailableError as e:
            # If first attempt, retry with a wake up.
            if _retry:
                self._vehicle['state'] = 'offline'
                await self._command(command_endpoint, data, _retry=False)
=======
            res = await self._api_client.post(endpoint, data)
        except VehicleUnavailableError:
            # If first attempt, retry with a wake up.
            if _retry:
                self._vehicle["state"] = "offline"
                return await self._command(command_endpoint, data, _retry=False)
>>>>>>> de199527
            raise

        if res.get("result") is not True:
            raise ApiError(res.get("reason", ""))

    def _update_vehicle(self, state: VehiclesIdResponse) -> None:
        self._vehicle = state
        # Ensure user_id is set if car is not awake.
        self._vehicle.setdefault("user_id", None)  # type: ignore[arg-type,misc]

        if self._api_client.callback_update is not None:
            asyncio.create_task(self._api_client.callback_update(self))

<<<<<<< HEAD
    async def is_mobile_access_enabled(self) -> bool:
        return cast(bool, await self._api_client.get('vehicles/{}/mobile_enabled'.format(self.id)))

    async def get_data(self) -> VehicleDataResponse:
        endpoint = 'vehicles/{}/vehicle_data'.format(self.id)
        data = cast(VehicleDataResponse, await self._api_client.get(endpoint))

        vehicle = cast(VehiclesIdResponse, {k: v for k,v in data.items() if not isinstance(v, dict)})
        self._update_vehicle(vehicle)

        return data

    async def get_state(self) -> VehicleStateResponse:
        endpoint = 'vehicles/{}/data_request/vehicle_state'.format(self.id)
        return cast(VehicleStateResponse, await self._api_client.get(endpoint))

    async def get_drive_state(self) -> DriveStateResponse:
        endpoint = 'vehicles/{}/data_request/drive_state'.format(self.id)
        return cast(DriveStateResponse, await self._api_client.get(endpoint))

    async def get_gui_settings(self) -> GUISettingsResponse:
        endpoint = 'vehicles/{}/data_request/gui_settings'.format(self.id)
        return cast(GUISettingsResponse, await self._api_client.get(endpoint))

    async def wake_up(self, timeout: Optional[float] = -1) -> None:
=======
    async def is_mobile_access_enabled(self):
        return await self._api_client.get("vehicles/{}/mobile_enabled".format(self.id))

    async def get_data(self):
        data = await self._api_client.get("vehicles/{}/vehicle_data".format(self.id))
        self._update_vehicle({k: v for k, v in data.items() if not isinstance(v, dict)})
        return data

    async def get_state(self):
        return await self._api_client.get(
            "vehicles/{}/data_request/vehicle_state".format(self.id))

    async def get_drive_state(self):
        return await self._api_client.get(
            "vehicles/{}/data_request/drive_state".format(self.id))

    async def get_gui_settings(self):
        return await self._api_client.get(
            "vehicles/{}/data_request/gui_settings".format(self.id))

    async def wake_up(self, timeout=-1):  # noqa: C901
>>>>>>> de199527
        """Attempt to wake up the car.

        Vehicle will be online when this function returns successfully.

        Args:
            timeout: Seconds to keep attempting wakeup. Set to None to run until complete.
                Defaults to timeout attribute on TeslaApiClient.

        Raises:
            VehicleUnavailableError: Timeout exceeded without success.
        """
        if timeout is None:
            delay = 2
        else:
            if timeout <= 0:
                timeout = self._api_client.timeout
            delay = timeout / 100

<<<<<<< HEAD
        async def _wake() -> None:
            endpoint = 'vehicles/{}/wake_up'.format(self.id)
            state = cast(VehiclesIdResponse, await self._api_client.post(endpoint))
=======
        async def _wake():
            state = await self._api_client.post("vehicles/{}/wake_up".format(self.id))
>>>>>>> de199527
            self._update_vehicle(state)
            while self._vehicle["state"] != "online":
                await asyncio.sleep(delay)
<<<<<<< HEAD
                state = cast(VehiclesIdResponse, await self._api_client.post(endpoint))
=======
                state = await self._api_client.post("vehicles/{}/wake_up".format(self.id))
>>>>>>> de199527
                self._update_vehicle(state)

        if self._api_client.callback_wake_up is not None:
            asyncio.create_task(self._api_client.callback_wake_up(self))

        try:
            await asyncio.wait_for(_wake(), timeout)
        except asyncio.TimeoutError:
            raise VehicleUnavailableError()

    async def remote_start(self, password: str) -> bool:
        """Enable keyless driving (must start car within a 2 minute window).

        password - The account password to reauthenticate.
        """
<<<<<<< HEAD
        return cast(bool, await self._command('remote_start_drive', {'password': password}))

    async def update(self) -> None:
        endpoint = 'vehicles/{}'.format(self.id)
        vehicle = cast(VehiclesIdResponse, await self._api_client.get(endpoint))
        self._update_vehicle(vehicle)
=======
        return await self._command("remote_start_drive", data={"password": password})

    async def update(self):
        self._update_vehicle(await self._api_client.get("vehicles/{}".format(self.id)))
>>>>>>> de199527

    def __dir__(self) -> Iterable[str]:
        """Include _vehicle keys in dir(), which are accessible with __getattr__()."""
        return super().__dir__() | self._vehicle.keys()

    def __getattr__(self, name: str) -> Any:  # type: ignore[misc]
        """Allow attribute access to _vehicle details."""
        try:
            return self._vehicle[name]  # type: ignore[misc]
        except KeyError:
            raise AttributeError(
                "'{}' object has no attribute '{}'".format(self.__class__.__name__, name))<|MERGE_RESOLUTION|>--- conflicted
+++ resolved
@@ -7,12 +7,9 @@
 from .datatypes import CommandResponse, DriveStateResponse, GUISettingsResponse, VehicleDataResponse, VehiclesIdResponse, VehicleState, VehicleStateResponse
 from .exceptions import ApiError, VehicleUnavailableError
 
-<<<<<<< HEAD
 if TYPE_CHECKING:
     from . import TeslaApiClient
 
-=======
->>>>>>> de199527
 
 class Vehicle:
     id: int
@@ -39,12 +36,8 @@
         self.climate = Climate(self)
         self.controls = Controls(self)
 
-<<<<<<< HEAD
     async def _command(self, command_endpoint: str, data: Optional[Mapping[str, object]] = None,
                        _retry: bool = True) -> None:
-=======
-    async def _command(self, command_endpoint, data=None, _retry=True):  # noqa: C901
->>>>>>> de199527
         """Handles vehicle commands with the common reason/result response.
 
         Args:
@@ -60,21 +53,12 @@
 
         endpoint = "vehicles/{}/command/{}".format(self.id, command_endpoint)
         try:
-<<<<<<< HEAD
             res = cast(CommandResponse, await self._api_client.post(endpoint, data))
-        except VehicleUnavailableError as e:
-            # If first attempt, retry with a wake up.
-            if _retry:
-                self._vehicle['state'] = 'offline'
-                await self._command(command_endpoint, data, _retry=False)
-=======
-            res = await self._api_client.post(endpoint, data)
         except VehicleUnavailableError:
             # If first attempt, retry with a wake up.
             if _retry:
                 self._vehicle["state"] = "offline"
-                return await self._command(command_endpoint, data, _retry=False)
->>>>>>> de199527
+                await self._command(command_endpoint, data, _retry=False)
             raise
 
         if res.get("result") is not True:
@@ -88,12 +72,11 @@
         if self._api_client.callback_update is not None:
             asyncio.create_task(self._api_client.callback_update(self))
 
-<<<<<<< HEAD
     async def is_mobile_access_enabled(self) -> bool:
-        return cast(bool, await self._api_client.get('vehicles/{}/mobile_enabled'.format(self.id)))
+        return cast(bool, await self._api_client.get("vehicles/{}/mobile_enabled".format(self.id)))
 
     async def get_data(self) -> VehicleDataResponse:
-        endpoint = 'vehicles/{}/vehicle_data'.format(self.id)
+        endpoint = "vehicles/{}/vehicle_data".format(self.id)
         data = cast(VehicleDataResponse, await self._api_client.get(endpoint))
 
         vehicle = cast(VehiclesIdResponse, {k: v for k,v in data.items() if not isinstance(v, dict)})
@@ -102,41 +85,18 @@
         return data
 
     async def get_state(self) -> VehicleStateResponse:
-        endpoint = 'vehicles/{}/data_request/vehicle_state'.format(self.id)
+        endpoint = "vehicles/{}/data_request/vehicle_state".format(self.id)
         return cast(VehicleStateResponse, await self._api_client.get(endpoint))
 
     async def get_drive_state(self) -> DriveStateResponse:
-        endpoint = 'vehicles/{}/data_request/drive_state'.format(self.id)
+        endpoint = "vehicles/{}/data_request/drive_state".format(self.id)
         return cast(DriveStateResponse, await self._api_client.get(endpoint))
 
     async def get_gui_settings(self) -> GUISettingsResponse:
-        endpoint = 'vehicles/{}/data_request/gui_settings'.format(self.id)
+        endpoint = "vehicles/{}/data_request/gui_settings".format(self.id)
         return cast(GUISettingsResponse, await self._api_client.get(endpoint))
 
     async def wake_up(self, timeout: Optional[float] = -1) -> None:
-=======
-    async def is_mobile_access_enabled(self):
-        return await self._api_client.get("vehicles/{}/mobile_enabled".format(self.id))
-
-    async def get_data(self):
-        data = await self._api_client.get("vehicles/{}/vehicle_data".format(self.id))
-        self._update_vehicle({k: v for k, v in data.items() if not isinstance(v, dict)})
-        return data
-
-    async def get_state(self):
-        return await self._api_client.get(
-            "vehicles/{}/data_request/vehicle_state".format(self.id))
-
-    async def get_drive_state(self):
-        return await self._api_client.get(
-            "vehicles/{}/data_request/drive_state".format(self.id))
-
-    async def get_gui_settings(self):
-        return await self._api_client.get(
-            "vehicles/{}/data_request/gui_settings".format(self.id))
-
-    async def wake_up(self, timeout=-1):  # noqa: C901
->>>>>>> de199527
         """Attempt to wake up the car.
 
         Vehicle will be online when this function returns successfully.
@@ -155,22 +115,13 @@
                 timeout = self._api_client.timeout
             delay = timeout / 100
 
-<<<<<<< HEAD
         async def _wake() -> None:
-            endpoint = 'vehicles/{}/wake_up'.format(self.id)
+            endpoint = "vehicles/{}/wake_up".format(self.id)
             state = cast(VehiclesIdResponse, await self._api_client.post(endpoint))
-=======
-        async def _wake():
-            state = await self._api_client.post("vehicles/{}/wake_up".format(self.id))
->>>>>>> de199527
             self._update_vehicle(state)
             while self._vehicle["state"] != "online":
                 await asyncio.sleep(delay)
-<<<<<<< HEAD
                 state = cast(VehiclesIdResponse, await self._api_client.post(endpoint))
-=======
-                state = await self._api_client.post("vehicles/{}/wake_up".format(self.id))
->>>>>>> de199527
                 self._update_vehicle(state)
 
         if self._api_client.callback_wake_up is not None:
@@ -186,19 +137,12 @@
 
         password - The account password to reauthenticate.
         """
-<<<<<<< HEAD
-        return cast(bool, await self._command('remote_start_drive', {'password': password}))
+        return cast(bool, await self._command("remote_start_drive", {"password": password}))
 
     async def update(self) -> None:
-        endpoint = 'vehicles/{}'.format(self.id)
+        endpoint = "vehicles/{}".format(self.id)
         vehicle = cast(VehiclesIdResponse, await self._api_client.get(endpoint))
         self._update_vehicle(vehicle)
-=======
-        return await self._command("remote_start_drive", data={"password": password})
-
-    async def update(self):
-        self._update_vehicle(await self._api_client.get("vehicles/{}".format(self.id)))
->>>>>>> de199527
 
     def __dir__(self) -> Iterable[str]:
         """Include _vehicle keys in dir(), which are accessible with __getattr__()."""
