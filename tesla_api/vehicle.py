import asyncio

from .charge import Charge
from .climate import Climate
from .controls import Controls
from .exceptions import ApiError

class Vehicle:
    def __init__(self, api_client, vehicle):
        self._api_client = api_client
        self._vehicle = vehicle

        self.charge = Charge(self)
        self.climate = Climate(self)
        self.controls = Controls(self)

    async def _command(self, command_endpoint, data=None):
        """Handles vehicle commands with the common reason/result response.

        Args:
            command_endpoint: The final part of the endpoint (after /command/).
            data: Optional JSON data to send with the request.

        Raises:
            ApiError on unsuccessful response.
        """
        endpoint = 'vehicles/{}/command/{}'.format(self.id, command_endpoint)
        res = await self._api_client.post(endpoint, data)
        if res.get('result') is not True:
            raise ApiError(res.get('reason', ''))

    async def is_mobile_access_enabled(self):
        return await self._api_client.get('vehicles/{}/mobile_enabled'.format(self.id))

    async def get_data(self):
        return await self._api_client.get('vehicles/{}/vehicle_data'.format(self.id))

    async def get_state(self):
        return await self._api_client.get('vehicles/{}/data_request/vehicle_state'.format(self.id))

    async def get_drive_state(self):
        return await self._api_client.get('vehicles/{}/data_request/drive_state'.format(self.id))

    async def get_gui_settings(self):
        return await self._api_client.get('vehicles/{}/data_request/gui_settings'.format(self.id))

    async def wake_up(self):
        return await self._api_client.post('vehicles/{}/wake_up'.format(self.id))

<<<<<<< HEAD
    async def remote_start(self, password):
        """Enable keyless driving (must start car within a 2 minute window).

        password - The account password to reauthenticate.
        """
        return await self._command('remote_start_drive', data={'password': password})

    @property
    def id(self):
        return self._vehicle['id']

    @property
    def display_name(self):
        return self._vehicle['display_name']

    @property
    def vin(self):
        return self._vehicle['vin']

    @property
    def state(self):
        return self._vehicle['state']
=======
    def __dir__(self):
        """Include _vehicle keys in dir(), which are accessible with __getattr__()."""
        return super().__dir__() | self._vehicle.keys()

    def __getattr__(self, name):
        """Allow attribute access to _vehicle details."""
        try:
            return self._vehicle[name]
        except KeyError:
            raise AttributeError(f"'{self.__class__.__name__}' object has no attribute '{name}'")
>>>>>>> 51a4deb4
<|MERGE_RESOLUTION|>--- conflicted
+++ resolved
@@ -47,7 +47,6 @@
     async def wake_up(self):
         return await self._api_client.post('vehicles/{}/wake_up'.format(self.id))
 
-<<<<<<< HEAD
     async def remote_start(self, password):
         """Enable keyless driving (must start car within a 2 minute window).
 
@@ -55,22 +54,6 @@
         """
         return await self._command('remote_start_drive', data={'password': password})
 
-    @property
-    def id(self):
-        return self._vehicle['id']
-
-    @property
-    def display_name(self):
-        return self._vehicle['display_name']
-
-    @property
-    def vin(self):
-        return self._vehicle['vin']
-
-    @property
-    def state(self):
-        return self._vehicle['state']
-=======
     def __dir__(self):
         """Include _vehicle keys in dir(), which are accessible with __getattr__()."""
         return super().__dir__() | self._vehicle.keys()
@@ -80,5 +63,4 @@
         try:
             return self._vehicle[name]
         except KeyError:
-            raise AttributeError(f"'{self.__class__.__name__}' object has no attribute '{name}'")
->>>>>>> 51a4deb4
+            raise AttributeError(f"'{self.__class__.__name__}' object has no attribute '{name}'")