--- conflicted
+++ resolved
@@ -16,16 +16,11 @@
     async def is_mobile_access_enabled(self):
         return await self._api_client.get('vehicles/{}/mobile_enabled'.format(self.id))
 
-<<<<<<< HEAD
+    async def get_data(self):
+        return await self._api_client.get('vehicles/{}/vehicle_data'.format(self.id))
+
     async def get_state(self):
         return await self._api_client.get('vehicles/{}/data_request/vehicle_state'.format(self.id))
-=======
-    def get_data(self):
-        return self._api_client.get('vehicles/{}/vehicle_data'.format(self.id))
-
-    def get_state(self):
-        return self._api_client.get('vehicles/{}/data_request/vehicle_state'.format(self.id))
->>>>>>> 0bd094c1
 
     async def get_drive_state(self):
         return await self._api_client.get('vehicles/{}/data_request/drive_state'.format(self.id))
@@ -64,6 +59,9 @@
     def is_mobile_access_enabled(self):
         return asyncio.get_event_loop().run_until_complete(super().is_mobile_access_enabled())
 
+    def get_data(self):
+        return asyncio.get_event_loop().run_until_complete(super().get_data())
+
     def get_state(self):
         return asyncio.get_event_loop().run_until_complete(super().get_state())
 
