import asyncio

from .charge import Charge
from .climate import Climate
from .controls import Controls
from .exceptions import ApiError

class Vehicle:
    def __init__(self, api_client, vehicle):
        self._api_client = api_client
        self._vehicle = vehicle

        self.charge = Charge(self)
        self.climate = Climate(self)
        self.controls = Controls(self)

    async def _command(self, command_endpoint, data=None):
        """Handles vehicle commands with the common reason/result response.

        Args:
            command_endpoint: The final part of the endpoint (after /command/).
            data: Optional JSON data to send with the request.

        Raises:
            ApiError on unsuccessful response.
        """
        endpoint = 'vehicles/{}/command/{}'.format(self.id, command_endpoint)
        res = await self._api_client.post(endpoint, data)
        if res.get('result') is not True:
            raise ApiError(res.get('reason', ''))

    async def is_mobile_access_enabled(self):
        return await self._api_client.get('vehicles/{}/mobile_enabled'.format(self.id))

    async def get_data(self):
        return await self._api_client.get('vehicles/{}/vehicle_data'.format(self.id))

    async def get_state(self):
        return await self._api_client.get('vehicles/{}/data_request/vehicle_state'.format(self.id))

    async def get_drive_state(self):
        return await self._api_client.get('vehicles/{}/data_request/drive_state'.format(self.id))

    async def get_gui_settings(self):
        return await self._api_client.get('vehicles/{}/data_request/gui_settings'.format(self.id))

    async def wake_up(self):
<<<<<<< HEAD
        return await self._api_client.post('vehicles/{}/wake_up'.format(self.id))

    async def remote_start(self):
        return await self._command('remote_start_drive')
=======
        self._vehicle = await self._api_client.post('vehicles/{}/wake_up'.format(self.id))
    
    async def update(self):      
        self._vehicle = await self._api_client.get('vehicles/{}'.format(self.id))
    
    @property
    def id(self):
        return self._vehicle['id']

    @property
    def display_name(self):
        return self._vehicle['display_name']
>>>>>>> b0ccf824

    def __dir__(self):
        """Include _vehicle keys in dir(), which are accessible with __getattr__()."""
        return super().__dir__() | self._vehicle.keys()

    def __getattr__(self, name):
        """Allow attribute access to _vehicle details."""
        try:
            return self._vehicle[name]
        except KeyError:
            raise AttributeError(f"'{self.__class__.__name__}' object has no attribute '{name}'")<|MERGE_RESOLUTION|>--- conflicted
+++ resolved
@@ -45,25 +45,13 @@
         return await self._api_client.get('vehicles/{}/data_request/gui_settings'.format(self.id))
 
     async def wake_up(self):
-<<<<<<< HEAD
-        return await self._api_client.post('vehicles/{}/wake_up'.format(self.id))
+        self._vehicle = await self._api_client.post('vehicles/{}/wake_up'.format(self.id))
 
     async def remote_start(self):
         return await self._command('remote_start_drive')
-=======
-        self._vehicle = await self._api_client.post('vehicles/{}/wake_up'.format(self.id))
     
     async def update(self):      
         self._vehicle = await self._api_client.get('vehicles/{}'.format(self.id))
-    
-    @property
-    def id(self):
-        return self._vehicle['id']
-
-    @property
-    def display_name(self):
-        return self._vehicle['display_name']
->>>>>>> b0ccf824
 
     def __dir__(self):
         """Include _vehicle keys in dir(), which are accessible with __getattr__()."""
